# Byte-compiled / optimized / DLL files
__pycache__/
<<<<<<< HEAD
*.py[cod]
*$py.class

# C extensions
*.so

# Distribution / packaging
.Python
build/
develop-eggs/
dist/
downloads/
eggs/
.eggs/
lib/
lib64/
parts/
sdist/
var/
wheels/
share/python-wheels/
*.egg-info/
.installed.cfg
*.egg
MANIFEST

# PyInstaller
#  Usually these files are written by a python script from a template
#  before PyInstaller builds the exe, so as to inject date/other infos into it.
*.manifest
*.spec

# Installer logs
pip-log.txt
pip-delete-this-directory.txt

# Unit test / coverage reports
htmlcov/
.tox/
.nox/
.coverage
.coverage.*
.cache
nosetests.xml
coverage.xml
*.cover
*.py,cover
.hypothesis/
.pytest_cache/
cover/

# Translations
*.mo
*.pot

# Django stuff:
*.log
local_settings.py
db.sqlite3
db.sqlite3-journal

# Flask stuff:
instance/
.webassets-cache

# Scrapy stuff:
.scrapy

# Sphinx documentation
docs/_build/

# PyBuilder
.pybuilder/
target/

# Jupyter Notebook
.ipynb_checkpoints

# IPython
profile_default/
ipython_config.py

# pyenv
#   For a library or package, you might want to ignore these files since the code is
#   intended to run in multiple environments; otherwise, check them in:
# .python-version

# pipenv
#   According to pypa/pipenv#598, it is recommended to include Pipfile.lock in version control.
#   However, in case of collaboration, if having platform-specific dependencies or dependencies
#   having no cross-platform support, pipenv may install dependencies that don't work, or not
#   install all needed dependencies.
#Pipfile.lock

# poetry
#   Similar to Pipfile.lock, it is generally recommended to include poetry.lock in version control.
#   This is especially recommended for binary packages to ensure reproducibility, and is more
#   commonly ignored for libraries.
#   https://python-poetry.org/docs/basic-usage/#commit-your-poetrylock-file-to-version-control
#poetry.lock

# pdm
#   Similar to Pipfile.lock, it is generally recommended to include pdm.lock in version control.
#pdm.lock
#   pdm stores project-wide configurations in .pdm.toml, but it is recommended to not include it
#   in version control.
#   https://pdm.fming.dev/latest/usage/project/#working-with-version-control
.pdm.toml
.pdm-python
.pdm-build/

# PEP 582; used by e.g. github.com/David-OConnor/pyflow and github.com/pdm-project/pdm
__pypackages__/

# Celery stuff
celerybeat-schedule
celerybeat.pid

# SageMath parsed files
*.sage.py

# Environments
.env
.venv
env/
venv/
ENV/
env.bak/
venv.bak/

# Spyder project settings
.spyderproject
.spyproject

# Rope project settings
.ropeproject

# mkdocs documentation
/site

# mypy
.mypy_cache/
.dmypy.json
dmypy.json

# Pyre type checker
.pyre/

# pytype static type analyzer
.pytype/

# Cython debug symbols
cython_debug/

# PyCharm
#  JetBrains specific template is maintained in a separate JetBrains.gitignore that can
#  be found at https://github.com/github/gitignore/blob/main/Global/JetBrains.gitignore
#  and can be added to the global gitignore or merged into this file.  For a more nuclear
#  option (not recommended) you can uncomment the following to ignore the entire idea folder.
#.idea/

=======
.env/
eggs/
*.egg-info/
*.egg
>>>>>>> 769f23a3
commit.msg<|MERGE_RESOLUTION|>--- conflicted
+++ resolved
@@ -1,6 +1,5 @@
 # Byte-compiled / optimized / DLL files
 __pycache__/
-<<<<<<< HEAD
 *.py[cod]
 *$py.class
 
@@ -162,10 +161,8 @@
 #  option (not recommended) you can uncomment the following to ignore the entire idea folder.
 #.idea/
 
-=======
 .env/
 eggs/
 *.egg-info/
 *.egg
->>>>>>> 769f23a3
 commit.msg