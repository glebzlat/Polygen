--- conflicted
+++ resolved
@@ -252,26 +252,13 @@
 class Alt(Node, ArgsRepr, Sized):
     parts: Node
     metarule: Optional[MetaRef | MetaRule]
-<<<<<<< HEAD
-
-    def __init__(self, *parts: Node, metarule=None, begin_pos=0):
-        self.metarule = metarule
-        self.parts = list(parts)
-        super().__init__(begin_pos)
-=======
     leftrec: Optional[tuple[Node, set[Node]]]
 
-    def __init__(self,
-                 *parts: Node,
-                 metarule=None,
-                 begin_pos=0,
-                 end_pos=0,
-                 leftrec=None):
+    def __init__(self, *parts: Node, metarule=None, begin_pos=0, leftrec=None):
         self.metarule = metarule
         self.parts = list(parts)
         self.leftrec = leftrec
-        super().__init__(begin_pos, end_pos)
->>>>>>> fef92358
+        super().__init__(begin_pos)
 
     def _get_args(self):
         return self.parts
